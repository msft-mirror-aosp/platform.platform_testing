--- conflicted
+++ resolved
@@ -17,10 +17,6 @@
     CorePerfTests \
     DocumentsUIPerfTests \
     DocumentsUIAppPerfTests \
-<<<<<<< HEAD
+    perf-setup.sh \
     SurfaceComposition \
-    GraphicsPerfTests
-=======
-    perf-setup.sh \
-    SurfaceComposition
->>>>>>> e209a708
+    GraphicsPerfTests