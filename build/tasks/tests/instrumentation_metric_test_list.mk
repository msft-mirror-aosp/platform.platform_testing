# Copyright (C) 2016 The Android Open Source Project
#
# Licensed under the Apache License, Version 2.0 (the "License");
# you may not use this file except in compliance with the License.
# You may obtain a copy of the License at
#
#      http://www.apache.org/licenses/LICENSE-2.0
#
# Unless required by applicable law or agreed to in writing, software
# distributed under the License is distributed on an "AS IS" BASIS,
# WITHOUT WARRANTIES OR CONDITIONS OF ANY KIND, either express or implied.
# See the License for the specific language governing permissions and
# limitations under the License.

instrumentation_metric_tests := \
    ActivityManagerPerfTests \
    ActivityManagerPerfTestsTestApp \
    ActivityManagerPerfTestsStubApp1 \
    ActivityManagerPerfTestsStubApp2 \
    ActivityManagerPerfTestsStubApp3 \
    AutofillPerfTests \
    BlobStorePerfTests \
    CorePerfTests \
    ContentCapturePerfTests \
    DocumentsUIAppPerfTests \
    MtpServicePerfTests \
    RsBlasBenchmark \
    ImageProcessingJB \
    MediaProviderClientTests \
    MultiUserPerfDummyApp \
    MultiUserPerfTests \
    NeuralNetworksApiBenchmark \
    PackageManagerPerfTests \
    QueriesAll0 \
    QueriesAll1 \
    QueriesAll2 \
    QueriesAll3 \
    QueriesAll4 \
    QueriesAll5 \
    QueriesAll6 \
    QueriesAll7 \
    QueriesAll8 \
    QueriesAll9 \
    QueriesAll10 \
    QueriesAll11 \
    QueriesAll12 \
    QueriesAll13 \
    QueriesAll14 \
    QueriesAll15 \
    QueriesAll16 \
    QueriesAll17 \
    QueriesAll18 \
    QueriesAll19 \
    QueriesAll20 \
    QueriesAll21 \
    QueriesAll22 \
    QueriesAll23 \
    QueriesAll24 \
    QueriesAll25 \
    QueriesAll26 \
    QueriesAll27 \
    QueriesAll28 \
    QueriesAll29 \
    QueriesAll30 \
    QueriesAll31 \
    QueriesAll32 \
    QueriesAll33 \
    QueriesAll34 \
    QueriesAll35 \
    QueriesAll36 \
    QueriesAll37 \
    QueriesAll38 \
    QueriesAll39 \
    QueriesAll40 \
    QueriesAll41 \
    QueriesAll42 \
    QueriesAll43 \
    QueriesAll44 \
    QueriesAll45 \
    QueriesAll46 \
    QueriesAll47 \
    QueriesAll48 \
    QueriesAll49 \
    SettingsProviderPerfTests \
    TextClassifierPerfTests \
    WmPerfTests \
    ImePerfTests \
    SurfaceFlingerPerfTests \
    trace_config_detailed.textproto \
    trace_config_multi_user.textproto \
<<<<<<< HEAD
    perfetto_trace_processor_shell
=======
    perfetto_trace_processor_shell \
    PermissionServicePerfTests \
    UsePermissionApp0 \
    UsePermissionApp1 \
    UsePermissionApp2 \
    UsePermissionApp3 \
    UsePermissionApp4 \
    UsePermissionApp5 \
    UsePermissionApp6 \
    UsePermissionApp7 \
    UsePermissionApp8 \
    UsePermissionApp9 \
    UsePermissionApp10 \
    UsePermissionApp11 \
    UsePermissionApp12 \
    UsePermissionApp13 \
    UsePermissionApp14 \
    UsePermissionApp15 \
    UsePermissionApp16 \
    UsePermissionApp17 \
    UsePermissionApp18 \
    UsePermissionApp19 \
    UsePermissionApp20 \
    UsePermissionApp21 \
    UsePermissionApp22 \
    UsePermissionApp23 \
    UsePermissionApp24 \
    UsePermissionApp25 \
    UsePermissionApp26 \
    UsePermissionApp27 \
    UsePermissionApp28 \
    UsePermissionApp29
>>>>>>> 92951dc8

    # TODO(b/72332760): Uncomment when fixed
    #DocumentsUIPerfTests

ifneq ($(strip $(BOARD_PERFSETUP_SCRIPT)),)
instrumentation_metric_tests += perf-setup
endif<|MERGE_RESOLUTION|>--- conflicted
+++ resolved
@@ -88,9 +88,6 @@
     SurfaceFlingerPerfTests \
     trace_config_detailed.textproto \
     trace_config_multi_user.textproto \
-<<<<<<< HEAD
-    perfetto_trace_processor_shell
-=======
     perfetto_trace_processor_shell \
     PermissionServicePerfTests \
     UsePermissionApp0 \
@@ -123,7 +120,6 @@
     UsePermissionApp27 \
     UsePermissionApp28 \
     UsePermissionApp29
->>>>>>> 92951dc8
 
     # TODO(b/72332760): Uncomment when fixed
     #DocumentsUIPerfTests
