--- conflicted
+++ resolved
@@ -80,20 +80,10 @@
         "launcher-aosp-tapl",
         "health-testing-utils",
         "uiautomator-helpers",
-<<<<<<< HEAD
-=======
     ],
     srcs: [
         "src/android/platform/test/rule/*SettingRule.kt",
         "src/**/*.java",
->>>>>>> dac21838
-    ],
-}
-
-filegroup {
-    name: "platform-test-screenshot-rules",
-    srcs: [
-        "src/android/platform/test/rule/DisableAnimationsRule.kt",
     ],
 }
 
