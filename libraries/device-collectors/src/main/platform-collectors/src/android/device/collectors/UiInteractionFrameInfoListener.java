--- conflicted
+++ resolved
@@ -15,33 +15,25 @@
  */
 package android.device.collectors;
 
-import static com.android.internal.jank.InteractionJankMonitor.PROP_NOTIFY_CUJ_EVENT;
-
-import android.content.BroadcastReceiver;
-import android.content.Context;
-import android.content.Intent;
-import android.content.IntentFilter;
 import android.os.Bundle;
-<<<<<<< HEAD
-=======
 import android.platform.test.annotations.ForJankMetrics;
 import android.util.Log;
 
 import androidx.test.uiautomator.By;
 import androidx.test.uiautomator.UiDevice;
 import androidx.test.uiautomator.Until;
->>>>>>> 82406236
 
 import com.android.helpers.MetricUtility;
 import com.android.helpers.UiInteractionFrameInfoHelper;
-import com.android.internal.annotations.GuardedBy;
 import com.android.internal.jank.InteractionJankMonitor;
 
 import org.junit.runner.Description;
 import org.junit.runner.Result;
 
-import java.util.HashSet;
-import java.util.Set;
+import java.util.Arrays;
+import java.util.List;
+import java.util.function.Function;
+import java.util.stream.Collectors;
 
 /**
  * A listener that captures jank for various system interactions.
@@ -51,35 +43,10 @@
  */
 public class UiInteractionFrameInfoListener extends BaseCollectionListener<StringBuilder> {
     private static final String TAG = UiInteractionFrameInfoListener.class.getSimpleName();
-<<<<<<< HEAD
-    private static final long POLLING_INTERVAL_MS = 100;
-    private static final long POLLING_MAX_TIMES = 100;
-    private static final long DELAY_TOGGLE_PANEL_MS = 100;
-    private static final String CMD_ENABLE_NOTIFY =
-            String.format("setprop %s %d", PROP_NOTIFY_CUJ_EVENT, 1);
-    private static final String CMD_DISABLE_NOTIFY =
-            String.format("setprop %s %d", PROP_NOTIFY_CUJ_EVENT, 0);
-=======
     private static final long WAIT_FOR_TOGGLE_PANEL_MS = 1000;
->>>>>>> 82406236
     private static final String CMD_TOGGLE_PANEL = "su shell service call statusbar 3";
     private static final String UI_PACKAGE_NAME = "com.android.systemui";
     private static final String UI_NOTIFICATION_SCROLLER_ID = "notification_stack_scroller";
-
-    private final MetricsLoggedReceiver mReceiver = new MetricsLoggedReceiver();
-    private final Object mLock = new Object();
-
-    @GuardedBy("mLock")
-    private final Set<String> mExpectedCujSet = new HashSet<>();
-
-    @GuardedBy("mLock")
-    private final Set<String> mLoggedCujSet = new HashSet<>();
-
-    @GuardedBy("mLock")
-    private TimestampRecord mCurrentTestTimestamp;
-
-    @GuardedBy("mLock")
-    private boolean mMetricsReady;
 
     public UiInteractionFrameInfoListener() {
         createHelperInstance(new UiInteractionFrameInfoHelper());
@@ -87,73 +54,50 @@
 
     @Override
     public void onTestRunStart(DataRecord runData, Description description) {
-        getInstrumentation().getUiAutomation().executeShellCommand(CMD_ENABLE_NOTIFY);
         super.onTestRunStart(runData, description);
     }
 
     @Override
     public void onTestRunEnd(DataRecord runData, Result result) {
         super.onTestRunEnd(runData, result);
-        getInstrumentation().getUiAutomation().executeShellCommand(CMD_DISABLE_NOTIFY);
     }
 
     @Override
-    protected boolean onTestStartAlternative(DataRecord data) {
-        synchronized (mLock) {
-            mMetricsReady = false;
-            mCurrentTestTimestamp = new TimestampRecord();
-            mCurrentTestTimestamp.begin(System.nanoTime());
-        }
-        IntentFilter filter = new IntentFilter();
-        filter.addAction(InteractionJankMonitor.ACTION_SESSION_BEGIN);
-        filter.addAction(InteractionJankMonitor.ACTION_METRICS_LOGGED);
-        filter.addAction(InteractionJankMonitor.ACTION_SESSION_CANCEL);
-        getInstrumentation().getContext().registerReceiver(mReceiver, filter);
-        mHelper.startCollecting();
-        return true;
+    protected Function<String, Boolean> getFilter(Description description) {
+        return interactionTypeName -> {
+            if (description == null) {
+                return false;
+            }
+
+            ForJankMetrics annotation = description.getAnnotation(ForJankMetrics.class);
+            if (annotation == null || annotation.value() == null) {
+                return false;
+            }
+
+            // Although UiInteractionFrameInfoHelper uses interactionType (defined in Atoms.Proto),
+            // the annotation @ForJankMetrics uses cujType (defined in InteractionJankMonitor).
+            // We should use InteractionJankMonitor::getNameOfCuj to get the interactionTypeName.
+            List<String> filters =
+                    Arrays.stream(annotation.value())
+                            .mapToObj(InteractionJankMonitor::getNameOfCuj)
+                            .collect(Collectors.toList());
+            return filters.size() > 0 && !filters.contains(interactionTypeName);
+        };
     }
 
     @Override
-    protected boolean onTestEndAlternative(DataRecord data) {
-        try {
-            synchronized (mLock) {
-                mCurrentTestTimestamp.end(System.nanoTime());
-                if (mExpectedCujSet.size() > 0) {
-                    for (int i = 0; i < POLLING_MAX_TIMES && !mMetricsReady; i++) {
-                        flushSurfaceFlingerCallback();
-                        mLock.wait(POLLING_INTERVAL_MS);
-                    }
-                    if (mMetricsReady) {
-                        processMetrics(data);
-                    } else {
-                        throw new IllegalStateException("metrics not ready: ex="
-                                + mExpectedCujSet + ", log=" + mLoggedCujSet);
-                    }
-                } else {
-                    throw new IllegalStateException("No expected CUJ!");
-                }
+    protected void collectMetrics(DataRecord data) {
+        flushSurfaceFlingerCallback();
+        DataRecord tmpData = new DataRecord();
+        super.collectMetrics(tmpData);
+        if (tmpData.hasMetrics()) {
+            Bundle bundle = tmpData.createBundleFromMetrics();
+            for (String key : bundle.keySet()) {
+                reduceMetrics(data, key, bundle.getString(key));
             }
-        } catch (InterruptedException e) {
-        } finally {
-            synchronized (mLock) {
-                mMetricsReady = false;
-                mExpectedCujSet.clear();
-                mLoggedCujSet.clear();
-            }
-            getInstrumentation().getContext().unregisterReceiver(mReceiver);
-            mHelper.stopCollecting();
         }
-        return true;
     }
 
-<<<<<<< HEAD
-    private void flushSurfaceFlingerCallback() throws InterruptedException {
-        try {
-            getInstrumentation().getUiAutomation().executeShellCommand(CMD_TOGGLE_PANEL);
-            Thread.sleep(DELAY_TOGGLE_PANEL_MS);
-        } finally {
-            getInstrumentation().getUiAutomation().executeShellCommand(CMD_TOGGLE_PANEL);
-=======
     private void flushSurfaceFlingerCallback() {
         final UiDevice device = UiDevice.getInstance(getInstrumentation());
         final boolean hasShadeInTheEndOfTest =
@@ -168,7 +112,6 @@
             if (success) {
                 waitUntilShadeToggled(device, !hasShadeInTheEndOfTest);
             }
->>>>>>> 82406236
         }
     }
 
@@ -201,93 +144,4 @@
         }
         data.addStringMetric(key, Double.toString(result));
     }
-
-    private void processMetrics(DataRecord data) throws InterruptedException {
-        final Set<String> foundCujSet = new HashSet<>();
-        DataRecord metricsData = new DataRecord();
-        while (!(foundCujSet.size() == mLoggedCujSet.size())) {
-            super.collectMetrics(metricsData);
-            if (!metricsData.hasMetrics()) {
-                mLock.wait(POLLING_INTERVAL_MS);
-                continue;
-            }
-            Bundle bundle = metricsData.createBundleFromMetrics();
-            for (String key : bundle.keySet()) {
-                for (String cujName : mLoggedCujSet) {
-                    if (key.startsWith(cujName)) {
-                        reduceMetrics(data, key, bundle.getString(key));
-                        foundCujSet.add(cujName);
-                        break;
-                    }
-                }
-            }
-            metricsData.clear();
-        }
-    }
-
-    private static class TimestampRecord {
-        private long begin = Long.MAX_VALUE;
-        private long end = Long.MAX_VALUE;
-
-        void begin(long timestamp) {
-            begin = timestamp;
-        }
-
-        void end(long timestamp) {
-            end = timestamp;
-        }
-
-        boolean isInRange(long timestamp) {
-            return begin <= timestamp && timestamp <= end;
-        }
-    }
-
-    private class MetricsLoggedReceiver extends BroadcastReceiver {
-        @Override
-        public void onReceive(Context context, Intent intent) {
-            String action = intent.getAction();
-            String name = intent.getStringExtra(InteractionJankMonitor.BUNDLE_KEY_CUJ_NAME);
-            long timestamp = intent.getLongExtra(InteractionJankMonitor.BUNDLE_KEY_TIMESTAMP, -1L);
-
-            if (InteractionJankMonitor.ACTION_SESSION_BEGIN.equals(action)) {
-                handleSessionBegin(name, timestamp);
-            } else if (InteractionJankMonitor.ACTION_SESSION_CANCEL.equals(action)) {
-                handleSessionCancelled(name);
-            } else if (InteractionJankMonitor.ACTION_METRICS_LOGGED.equals(action)) {
-                handleMetricsLogged(name);
-            }
-        }
-
-        private void handleSessionBegin(String name, long timestamp) {
-            synchronized (mLock) {
-                if (mCurrentTestTimestamp.isInRange(timestamp)) {
-                    mExpectedCujSet.add(name);
-                }
-            }
-        }
-
-        private void handleSessionCancelled(String name) {
-            synchronized (mLock) {
-                boolean valid = mExpectedCujSet.remove(name);
-                if (valid && (mLoggedCujSet.size() == mExpectedCujSet.size())) {
-                    mMetricsReady = true;
-                    mLock.notifyAll();
-                }
-            }
-        }
-
-        private void handleMetricsLogged(String name) {
-            synchronized (mLock) {
-                if (mExpectedCujSet.contains(name)) {
-                    mLoggedCujSet.add(
-                            MetricUtility.constructKey(
-                                    UiInteractionFrameInfoHelper.KEY_PREFIX_CUJ, name));
-                    if (mLoggedCujSet.size() == mExpectedCujSet.size()) {
-                        mMetricsReady = true;
-                        mLock.notifyAll();
-                    }
-                }
-            }
-        }
-    }
 }