/*
 * Copyright (C) 2023 The Android Open Source Project
 *
 * Licensed under the Apache License, Version 2.0 (the "License");
 * you may not use this file except in compliance with the License.
 * You may obtain a copy of the License at
 *
 *      http://www.apache.org/licenses/LICENSE-2.0
 *
 * Unless required by applicable law or agreed to in writing, software
 * distributed under the License is distributed on an "AS IS" BASIS,
 * WITHOUT WARRANTIES OR CONDITIONS OF ANY KIND, either express or implied.
 * See the License for the specific language governing permissions and
 * limitations under the License.
 */

package android.tools.traces.parsers

import android.app.ActivityTaskManager
import android.app.Instrumentation
import android.app.WindowConfiguration
import android.graphics.Region
import android.os.SystemClock
import android.os.Trace
import android.tools.Rotation
import android.tools.traces.Condition
import android.tools.traces.ConditionsFactory
import android.tools.traces.DeviceStateDump
import android.tools.traces.LOG_TAG
import android.tools.traces.WaitCondition
import android.tools.traces.component.ComponentNameMatcher
import android.tools.traces.component.ComponentNameMatcher.Companion.IME
import android.tools.traces.component.ComponentNameMatcher.Companion.LAUNCHER
import android.tools.traces.component.ComponentNameMatcher.Companion.SNAPSHOT
import android.tools.traces.component.ComponentNameMatcher.Companion.SPLASH_SCREEN
import android.tools.traces.component.ComponentNameMatcher.Companion.SPLIT_DIVIDER
import android.tools.traces.component.ComponentNameMatcher.Companion.TRANSITION_SNAPSHOT
import android.tools.traces.component.IComponentMatcher
import android.tools.traces.getCurrentStateDump
import android.tools.traces.surfaceflinger.LayerTraceEntry
import android.tools.traces.surfaceflinger.LayersTrace
import android.tools.traces.wm.Activity
import android.tools.traces.wm.WindowManagerState
import android.tools.traces.wm.WindowManagerTrace
import android.tools.traces.wm.WindowState
import android.util.Log
import android.view.Display
import androidx.test.platform.app.InstrumentationRegistry

/** Helper class to wait on [WindowManagerState] or [LayerTraceEntry] conditions */
open class WindowManagerStateHelper
@JvmOverloads
constructor(
    /** Instrumentation to run the tests */
    private val instrumentation: Instrumentation = InstrumentationRegistry.getInstrumentation(),
    private val clearCacheAfterParsing: Boolean = true,
    /** Predicate to supply a new UI information */
    private val deviceDumpSupplier: () -> DeviceStateDump = {
        getCurrentStateDump(clearCacheAfterParsing = clearCacheAfterParsing)
    },
    /** Number of attempts to satisfy a wait condition */
    private val numRetries: Int = DEFAULT_RETRY_LIMIT,
    /** Interval between wait for state dumps during wait conditions */
    private val retryIntervalMs: Long = DEFAULT_RETRY_INTERVAL_MS
) {
    private var internalState: DeviceStateDump? = null

    /** Queries the supplier for a new device state */
    val currentState: DeviceStateDump
        get() {
            if (internalState == null) {
                internalState = deviceDumpSupplier.invoke()
            } else {
                StateSyncBuilder().withValidState().waitFor()
            }
            return internalState ?: error("Unable to fetch an internal state")
        }

    protected open fun updateCurrState(value: DeviceStateDump) {
        internalState = value
    }

    /**
     * @param componentMatcher Components to search
     * @return a [WindowState] from the current device state matching [componentMatcher], or null
     *   otherwise
     */
    fun getWindow(componentMatcher: IComponentMatcher): WindowState? {
        return this.currentState.wmState.windowStates.firstOrNull {
            componentMatcher.windowMatchesAnyOf(it)
        }
    }

    /**
     * @param componentMatcher Components to search
     * @return The frame [Region] a [WindowState] matching [componentMatcher]
     */
    fun getWindowRegion(componentMatcher: IComponentMatcher): Region =
        getWindow(componentMatcher)?.frameRegion ?: Region()

    /**
     * Class to build conditions for waiting on specific [WindowManagerTrace] and [LayersTrace]
     * conditions
     */
    inner class StateSyncBuilder {
        private val conditionBuilder = createConditionBuilder()
        private var lastMessage = ""

        private fun createConditionBuilder(): WaitCondition.Builder<DeviceStateDump> =
            WaitCondition.Builder(deviceDumpSupplier, numRetries)
                .onStart { Trace.beginSection(it) }
                .onEnd { Trace.endSection() }
                .onSuccess { updateCurrState(it) }
                .onFailure { updateCurrState(it) }
                .onLog { msg, isError ->
                    lastMessage = msg
                    if (isError) {
                        Log.e(LOG_TAG, msg)
                    } else {
                        Log.d(LOG_TAG, msg)
                    }
                }
                .onRetry { SystemClock.sleep(retryIntervalMs) }

        /**
         * Adds a new [condition] to the list
         *
         * @param condition to wait for
         */
        fun add(condition: Condition<DeviceStateDump>): StateSyncBuilder = apply {
            conditionBuilder.withCondition(condition)
        }

        /**
         * Adds a new [condition] to the list
         *
         * @param message describing the condition
         * @param condition to wait for
         */
        @JvmOverloads
        fun add(message: String = "", condition: (DeviceStateDump) -> Boolean): StateSyncBuilder =
            add(Condition(message, condition))

        /**
         * Waits until the list of conditions added to [conditionBuilder] are satisfied
         *
         * @return if the device state passed all conditions or not
         */
        fun waitFor(): Boolean {
            val passed = conditionBuilder.build().waitFor()
            // Ensure WindowManagerService wait until all animations have completed
            instrumentation.waitForIdleSync()
            instrumentation.uiAutomation.syncInputTransactions()
            return passed
        }

        /**
         * Waits until the list of conditions added to [conditionBuilder] are satisfied and verifies
         * the device state passes all conditions
         *
         * @throws IllegalArgumentException if the conditions were not met
         */
        fun waitForAndVerify() {
            val success = waitFor()
            require(success) {
                buildString {
                    appendLine(lastMessage)

                    val wmState = internalState?.wmState
                    val layerState = internalState?.layerState

                    if (wmState != null) {
                        appendLine("Last checked WM state at ${wmState.timestamp}.")
                    }
                    if (layerState != null) {
                        appendLine("Last checked layer state at ${layerState.timestamp}.")
                    }
                }
            }
        }

        /**
         * Waits for an app matching [componentMatcher] to be visible, in full screen, and for
         * nothing to be animating
         *
         * @param componentMatcher Components to search
         * @param displayId of the target display
         */
        @JvmOverloads
        fun withFullScreenApp(
            componentMatcher: IComponentMatcher,
            displayId: Int = Display.DEFAULT_DISPLAY
        ) =
            withFullScreenAppCondition(componentMatcher)
                .withAppTransitionIdle(displayId)
                .add(ConditionsFactory.isLayerVisible(componentMatcher))

        /**
         * Waits for an app matching [componentMatcher] to be visible, in freeform, and for nothing
         * to be animating
         *
         * @param componentMatcher Components to search
         * @param displayId of the target display
         */
        @JvmOverloads
        fun withFreeformApp(
            componentMatcher: IComponentMatcher,
            displayId: Int = Display.DEFAULT_DISPLAY
        ) =
            withFreeformAppCondition(componentMatcher)
                .withAppTransitionIdle(displayId)
                .add(ConditionsFactory.isLayerVisible(componentMatcher))

        /**
         * Waits until the home activity is visible and nothing to be animating
         *
         * @param displayId of the target display
         */
        @JvmOverloads
        fun withHomeActivityVisible(displayId: Int = Display.DEFAULT_DISPLAY) =
            withAppTransitionIdle(displayId)
                .withNavOrTaskBarVisible()
                .withStatusBarVisible()
                .add(ConditionsFactory.isHomeActivityVisible())
                .add(ConditionsFactory.isLauncherLayerVisible())

        /**
         * Waits until the split-screen divider is visible and nothing to be animating
         *
         * @param displayId of the target display
         */
        @JvmOverloads
        fun withSplitDividerVisible(displayId: Int = Display.DEFAULT_DISPLAY) =
            withAppTransitionIdle(displayId).add(ConditionsFactory.isLayerVisible(SPLIT_DIVIDER))

        /**
         * Waits until the home activity is visible and nothing to be animating
         *
         * @param displayId of the target display
         */
        @JvmOverloads
        fun withRecentsActivityVisible(displayId: Int = Display.DEFAULT_DISPLAY) =
            withAppTransitionIdle(displayId)
                .add(ConditionsFactory.isRecentsActivityVisible())
                .add(ConditionsFactory.isLayerVisible(LAUNCHER))

        /**
         * Wait for specific rotation for the display with id [displayId]
         *
         * @param rotation expected. Values are [Surface#Rotation]
         * @param displayId of the target display
         */
        @JvmOverloads
        fun withRotation(rotation: Rotation, displayId: Int = Display.DEFAULT_DISPLAY) =
            withAppTransitionIdle(displayId).add(ConditionsFactory.hasRotation(rotation, displayId))

        /**
         * Waits until a [WindowState] matching [componentMatcher] has a state of [activityState]
         *
         * @param componentMatcher Components to search
         * @param activityStates expected activity states
         */
        fun withActivityState(componentMatcher: IComponentMatcher, vararg activityStates: String) =
            add(
                Condition(
                    "state of ${componentMatcher.toActivityIdentifier()} to be any of " +
                        activityStates.joinToString()
                ) {
                    activityStates.any { state ->
                        it.wmState.hasActivityState(componentMatcher, state)
                    }
                }
            )

        /**
         * Waits until the [ComponentNameMatcher.NAV_BAR] or [ComponentNameMatcher.TASK_BAR] are
         * visible (windows and layers)
         */
        fun withNavOrTaskBarVisible() = add(ConditionsFactory.isNavOrTaskBarVisible())

        /** Waits until the navigation and status bars are visible (windows and layers) */
        fun withStatusBarVisible() = add(ConditionsFactory.isStatusBarVisible())

        /**
         * Wait until neither an [Activity] nor a [WindowState] matching [componentMatcher] exist on
         * the display with id [displayId] and for nothing to be animating
         *
         * @param componentMatcher Components to search
         * @param displayId of the target display
         */
        @JvmOverloads
        fun withActivityRemoved(
            componentMatcher: IComponentMatcher,
            displayId: Int = Display.DEFAULT_DISPLAY
        ) =
            withAppTransitionIdle(displayId)
                .add(ConditionsFactory.containsActivity(componentMatcher).negate())
                .add(ConditionsFactory.containsWindow(componentMatcher).negate())

        /**
         * Wait until the splash screen and snapshot starting windows no longer exist, no layers are
         * animating, and [WindowManagerState] is idle on display [displayId]
         *
         * @param displayId of the target display
         */
        @JvmOverloads
        fun withAppTransitionIdle(displayId: Int = Display.DEFAULT_DISPLAY) =
            withSplashScreenGone()
                .withSnapshotGone()
                .add(ConditionsFactory.isAppTransitionIdle(displayId))
                .add(ConditionsFactory.hasLayersAnimating().negate())

        /**
         * Wait until least one [WindowState] matching [componentMatcher] is not visible on display
         * with idd [displayId] and nothing is animating
         *
         * @param componentMatcher Components to search
         * @param displayId of the target display
         */
        @JvmOverloads
        fun withWindowSurfaceDisappeared(
            componentMatcher: IComponentMatcher,
            displayId: Int = Display.DEFAULT_DISPLAY
        ) =
            withAppTransitionIdle(displayId)
                .add(ConditionsFactory.isWindowSurfaceShown(componentMatcher).negate())
                .add(ConditionsFactory.isLayerVisible(componentMatcher).negate())
                .add(ConditionsFactory.isAppTransitionIdle(displayId))

        /**
         * Wait until least one [WindowState] matching [componentMatcher] is visible on display with
         * idd [displayId] and nothing is animating
         *
         * @param componentMatcher Components to search
         * @param displayId of the target display
         */
        @JvmOverloads
        fun withWindowSurfaceAppeared(
            componentMatcher: IComponentMatcher,
            displayId: Int = Display.DEFAULT_DISPLAY
        ) =
            withAppTransitionIdle(displayId)
                .add(ConditionsFactory.isWindowSurfaceShown(componentMatcher))
                .add(ConditionsFactory.isLayerVisible(componentMatcher))

        /**
         * Wait until least one layer matching [componentMatcher] has [expectedRegion]
         *
         * @param componentMatcher Components to search
         * @param expectedRegion of the target surface
         */
        fun withSurfaceVisibleRegion(componentMatcher: IComponentMatcher, expectedRegion: Region) =
            add(
                Condition("surfaceRegion") {
                    val layer =
                        it.layerState.visibleLayers.firstOrNull { layer ->
                            componentMatcher.layerMatchesAnyOf(layer)
                        }

                    layer?.visibleRegion == expectedRegion
                }
            )

        /**
         * Waits until the IME window and layer are visible
         *
         * @param displayId of the target display
         */
        @JvmOverloads
        fun withImeShown(displayId: Int = Display.DEFAULT_DISPLAY) =
            withAppTransitionIdle(displayId).add(ConditionsFactory.isImeShown(displayId))

        /**
         * Waits until the [IME] layer is no longer visible.
         *
         * Cannot wait for the window as its visibility information is updated at a later state and
         * is not reliable in the trace
         *
         * @param displayId of the target display
         */
        @JvmOverloads
        fun withImeGone(displayId: Int = Display.DEFAULT_DISPLAY) =
            withAppTransitionIdle(displayId)
                .add(ConditionsFactory.isLayerVisible(IME).negate())
                .add(ConditionsFactory.isImeShown(displayId).negate())

        /**
         * Waits until a window is in PIP mode. That is:
         * - wait until a window is pinned ([WindowManagerState.pinnedWindows])
         * - no layers animating
         * - and [ComponentNameMatcher.PIP_CONTENT_OVERLAY] is no longer visible
         *
         * @param displayId of the target display
         */
        @JvmOverloads
        fun withPipShown(displayId: Int = Display.DEFAULT_DISPLAY) =
            withAppTransitionIdle(displayId).add(ConditionsFactory.hasPipWindow())

        /**
         * Waits until a window is no longer in PIP mode. That is:
         * - wait until there are no pinned ([WindowManagerState.pinnedWindows])
         * - no layers animating
         * - and [ComponentNameMatcher.PIP_CONTENT_OVERLAY] is no longer visible
         *
         * @param displayId of the target display
         */
        @JvmOverloads
        fun withPipGone(displayId: Int = Display.DEFAULT_DISPLAY) =
            withAppTransitionIdle(displayId).add(ConditionsFactory.hasPipWindow().negate())

        /** Waits until the [SNAPSHOT] is gone */
        fun withSnapshotGone() = add(ConditionsFactory.isLayerVisible(SNAPSHOT).negate())

        /** Waits until the [SPLASH_SCREEN] is gone */
        fun withSplashScreenGone() = add(ConditionsFactory.isLayerVisible(SPLASH_SCREEN).negate())

        /** Waits until the [TRANSITION_SNAPSHOT] is gone */
        fun withTransitionSnapshotGone() =
            add(ConditionsFactory.isLayerVisible(TRANSITION_SNAPSHOT).negate())

        /** Waits until the is no top visible app window in the [WindowManagerState] */
        fun withoutTopVisibleAppWindows() =
            add("noAppWindowsOnTop") { it.wmState.topVisibleAppWindow == null }

        /** Waits until the keyguard is showing */
        fun withKeyguardShowing() = add("withKeyguardShowing") { it.wmState.isKeyguardShowing }

        /**
         * Wait for the activities to appear in proper stacks and for valid state in AM and WM.
         *
         * @param waitForActivityState array of activity states to wait for.
         */
        internal fun withValidState(vararg waitForActivityState: WaitForValidActivityState) =
            waitForValidStateCondition(*waitForActivityState)

        private fun waitForValidStateCondition(vararg waitForCondition: WaitForValidActivityState) =
            apply {
                add(ConditionsFactory.isWMStateComplete())
                if (waitForCondition.isNotEmpty()) {
                    add(
<<<<<<< HEAD
                        Condition("!shouldWaitForActivities") {
=======
                        Condition(
                            "!shouldWaitForActivityState(${waitForCondition.joinToString()})"
                        ) {
>>>>>>> 64e16746
                            !shouldWaitForActivities(it, *waitForCondition)
                        }
                    )
                }
            }

        fun withFullScreenAppCondition(componentMatcher: IComponentMatcher) =
            waitForValidStateCondition(
                WaitForValidActivityState.Builder(componentMatcher)
                    .setWindowingMode(WindowConfiguration.WINDOWING_MODE_FULLSCREEN)
                    .setActivityType(WindowConfiguration.ACTIVITY_TYPE_STANDARD)
                    .build()
            )
        fun withFreeformAppCondition(componentMatcher: IComponentMatcher) =
            waitForValidStateCondition(
                WaitForValidActivityState.Builder(componentMatcher)
                    .setWindowingMode(WindowConfiguration.WINDOWING_MODE_FREEFORM)
                    .setActivityType(WindowConfiguration.ACTIVITY_TYPE_STANDARD)
                    .build()
            )
    }

    companion object {
        // TODO(b/112837428): Implement a incremental retry policy to reduce the unnecessary
        // constant time, currently keep the default as 5*1s because most of the original code
        // uses it, and some tests might be sensitive to the waiting interval.
        private const val DEFAULT_RETRY_LIMIT = 20
        private const val DEFAULT_RETRY_INTERVAL_MS = 300L

        /** @return true if it should wait for some activities to become visible. */
        private fun shouldWaitForActivities(
            state: DeviceStateDump,
            vararg waitForActivitiesVisible: WaitForValidActivityState
        ): Boolean {
            if (waitForActivitiesVisible.isEmpty()) {
                return false
            }
            // If the caller is interested in waiting for some particular activity windows to be
            // visible before compute the state. Check for the visibility of those activity windows
            // and for placing them in correct stacks (if requested).
            var allActivityWindowsVisible = true
            var tasksInCorrectStacks = true
            for (activityState in waitForActivitiesVisible) {
                val matchingWindowStates =
                    state.wmState.getMatchingVisibleWindowState(
                        activityState.activityMatcher
                            ?: error("Activity name missing in $activityState")
                    )
                val activityWindowVisible = matchingWindowStates.isNotEmpty()

                if (!activityWindowVisible) {
                    Log.i(LOG_TAG, "Activity window not visible: ${activityState.windowIdentifier}")
                    allActivityWindowsVisible = false
                } else if (!state.wmState.isActivityVisible(activityState.activityMatcher)) {
                    Log.i(LOG_TAG, "Activity not visible: ${activityState.activityMatcher}")
                    allActivityWindowsVisible = false
                } else {
                    // Check if window is already the correct state requested by test.
                    var windowInCorrectState = false
                    for (ws in matchingWindowStates) {
                        if (
                            activityState.stackId != ActivityTaskManager.INVALID_STACK_ID &&
                                ws.stackId != activityState.stackId
                        ) {
                            continue
                        }
                        if (!ws.isWindowingModeCompatible(activityState.windowingMode)) {
                            continue
                        }
                        if (
                            activityState.activityType !=
                                WindowConfiguration.ACTIVITY_TYPE_UNDEFINED &&
                                ws.activityType != activityState.activityType
                        ) {
                            continue
                        }
                        windowInCorrectState = true
                        break
                    }
                    if (!windowInCorrectState) {
                        Log.i(LOG_TAG, "Window in incorrect stack: $activityState")
                        tasksInCorrectStacks = false
                    }
                }
            }
            return !allActivityWindowsVisible || !tasksInCorrectStacks
        }
    }
}<|MERGE_RESOLUTION|>--- conflicted
+++ resolved
@@ -438,13 +438,9 @@
                 add(ConditionsFactory.isWMStateComplete())
                 if (waitForCondition.isNotEmpty()) {
                     add(
-<<<<<<< HEAD
-                        Condition("!shouldWaitForActivities") {
-=======
                         Condition(
                             "!shouldWaitForActivityState(${waitForCondition.joinToString()})"
                         ) {
->>>>>>> 64e16746
                             !shouldWaitForActivities(it, *waitForCondition)
                         }
                     )
