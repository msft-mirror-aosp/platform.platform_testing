--- conflicted
+++ resolved
@@ -438,13 +438,9 @@
                 add(ConditionsFactory.isWMStateComplete())
                 if (waitForCondition.isNotEmpty()) {
                     add(
-<<<<<<< HEAD
-                        Condition("!shouldWaitForActivities") {
-=======
                         Condition(
                             "!shouldWaitForActivityState(${waitForCondition.joinToString()})"
                         ) {
->>>>>>> 92951dc8
                             !shouldWaitForActivities(it, *waitForCondition)
                         }
                     )
