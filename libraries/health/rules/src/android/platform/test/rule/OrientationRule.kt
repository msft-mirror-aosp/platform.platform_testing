--- conflicted
+++ resolved
@@ -55,20 +55,6 @@
         return orientationRule.apply(base, description)
     }
 
-<<<<<<< HEAD
-    private fun <T> Class<T>?.hasAnnotation(annotation: Class<out Annotation>): Boolean =
-        if (this == null) {
-            false
-        } else if (isAnnotationPresent(annotation)) {
-            true
-        } else {
-            superclass.hasAnnotation(annotation)
-        }
-
-    @Retention(AnnotationRetention.RUNTIME)
-    @Target(AnnotationTarget.ANNOTATION_CLASS, AnnotationTarget.CLASS)
-    annotation class Landscape
-=======
     private fun Description.shouldSetLandscape(): Boolean =
         getAnnotation(Landscape::class.java)?.deviceType?.any { it.match() } ?: false
 
@@ -89,7 +75,6 @@
     @Target(ANNOTATION_CLASS, CLASS)
     annotation class Portrait(val deviceType: Array<DeviceTypeFilter> = [ANY])
 }
->>>>>>> df93bfed
 
 enum class DeviceTypeFilter(val match: () -> Boolean) {
     TABLET({ isTablet() }),
