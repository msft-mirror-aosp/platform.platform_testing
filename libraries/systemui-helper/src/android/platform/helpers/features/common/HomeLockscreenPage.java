/*
 * Copyright (C) 2022 The Android Open Source Project
 *
 * Licensed under the Apache License, Version 2.0 (the "License");
 * you may not use this file except in compliance with the License.
 * You may obtain a copy of the License at
 *
 *      http://www.apache.org/licenses/LICENSE-2.0
 *
 * Unless required by applicable law or agreed to in writing, software
 * distributed under the License is distributed on an "AS IS" BASIS,
 * WITHOUT WARRANTIES OR CONDITIONS OF ANY KIND, either express or implied.
 * See the License for the specific language governing permissions and
 * limitations under the License.
 */

package android.platform.helpers.features.common;

import static android.platform.helpers.ui.UiAutomatorUtils.getUiDevice;

import static com.android.systemui.Flags.migrateClocksToBlueprint;
<<<<<<< HEAD
=======
import static com.android.systemui.Flags.sceneContainer;
>>>>>>> dac21838

import static com.google.common.truth.Truth.assertWithMessage;

import static java.util.concurrent.TimeUnit.SECONDS;

import android.os.RemoteException;
import android.platform.helpers.features.Page;
import android.util.Log;

import androidx.test.uiautomator.By;
import androidx.test.uiautomator.BySelector;
import androidx.test.uiautomator.Direction;
import androidx.test.uiautomator.UiObject2;
import androidx.test.uiautomator.Until;

/**
 * Helper class for Lock screen Home page. This contains the all the possible helper methods for the
 * page.
 *
 * HSV:
 *  - Android 11: http://go/hsv/4836673386971136
 *  - Android 12: http://go/hsv/5398171133935616
 *  - Android 12 (big clock): http://go/hsv/4759092784529408
 * @deprecated use classes from the "systemui-tapl" library instead
 */
@Deprecated
public class HomeLockscreenPage implements Page {

    // https://hsv.googleplex.com/4836673386971136?node=68
    public static final BySelector SWIPEABLE_AREA =
            By.res(
                    "com.android.systemui",
                    com.android.systemui.Flags.sceneContainer()
                            ? "shared_notification_container"
                            : "notification_panel");
    // https://hsv.googleplex.com/5130837462876160?node=117

    public static final String PAGE_TITLE_ID =
            migrateClocksToBlueprint() ? "keyguard_indication_area" : "keyguard_clock_container";
    private static final BySelector PAGE_TITLE_SELECTOR =
<<<<<<< HEAD
            By.res("com.android.systemui", PAGE_TITLE_ID);
=======
            sceneContainer()
                    ? By.res("element:lockscreen")
                    : By.res("com.android.systemui", PAGE_TITLE_ID);
>>>>>>> dac21838
    private static final int SHORT_SLEEP_IN_SECONDS = 2;
    private static final int WAIT_TIME_MILLIS = 5000;

    @Override
    public void open() {
        try {
            // Turning off the screen for lockscreen to enable
            getUiDevice().sleep();
            // Immediately waking up the device after sleep acts weird.
            SECONDS.sleep(SHORT_SLEEP_IN_SECONDS);
            // Waking up the device.
            getUiDevice().wakeUp();
        } catch (RemoteException | InterruptedException e) {
            Log.e(getPageName(), String.format("Exception Occurred: %s", e));
            throw new RuntimeException(e);
        }
    }

    /**
     * To get page selector used for determining the given page
     *
     * @return an instance of given page selector identifier.
     */
    @Override
    public BySelector getPageTitleSelector() {
        return PAGE_TITLE_SELECTOR;
    }

    /** If we're currently on the lock screen. */
    public boolean isVisible() {
        return getUiDevice().findObject(PAGE_TITLE_SELECTOR) != null;
    }

    /**
     * To swipe the keyguard ui element up.
     * HSV: https://hsv.googleplex.com/4836673386971136?node=68
     */
    public void swipeUp() {
        UiObject2 swipeableArea = getUiDevice().wait(Until.findObject(SWIPEABLE_AREA),
                WAIT_TIME_MILLIS);
        assertWithMessage("Swipeable area not found").that(swipeableArea).isNotNull();
        // shift swipe gesture over to left so we don't begin the gesture on the lock icon
        //   this can be removed if b/229696938 gets resolved to allow for swiping on the icon
        swipeableArea.setGestureMargins(
                /* left= */ 0, /* top= */ 0, swipeableArea.getVisibleCenter().x, /* bottom= */ 1);
        swipeableArea.swipe(Direction.UP, /* percent= */ 0.7f, /* speed= */ 1000);
    }
}<|MERGE_RESOLUTION|>--- conflicted
+++ resolved
@@ -19,10 +19,7 @@
 import static android.platform.helpers.ui.UiAutomatorUtils.getUiDevice;
 
 import static com.android.systemui.Flags.migrateClocksToBlueprint;
-<<<<<<< HEAD
-=======
 import static com.android.systemui.Flags.sceneContainer;
->>>>>>> dac21838
 
 import static com.google.common.truth.Truth.assertWithMessage;
 
@@ -63,13 +60,9 @@
     public static final String PAGE_TITLE_ID =
             migrateClocksToBlueprint() ? "keyguard_indication_area" : "keyguard_clock_container";
     private static final BySelector PAGE_TITLE_SELECTOR =
-<<<<<<< HEAD
-            By.res("com.android.systemui", PAGE_TITLE_ID);
-=======
             sceneContainer()
                     ? By.res("element:lockscreen")
                     : By.res("com.android.systemui", PAGE_TITLE_ID);
->>>>>>> dac21838
     private static final int SHORT_SLEEP_IN_SECONDS = 2;
     private static final int WAIT_TIME_MILLIS = 5000;
 
